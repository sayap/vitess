# update table not found
"update nouser set val = 1"
"table nouser not found"

# delete table not found
"delete from nouser"
"table nouser not found"
<<<<<<< HEAD
=======

# explicit keyspace reference
"update main.m1 set val = 1"
{
  "Original": "update main.m1 set val = 1",
  "Instructions": {
    "Opcode": "UpdateUnsharded",
    "Keyspace": {
      "Name": "main",
      "Sharded": false
    },
    "Query": "update m1 set val = 1",
    "Table": "m1"
  }
}
>>>>>>> 0698355f

# update unsharded
"update main1 set val = 1"
{
  "Original": "update main1 set val = 1",
  "Instructions": {
    "Opcode": "UpdateUnsharded",
    "Keyspace": {
      "Name": "main",
      "Sharded": false
    },
    "Query": "update main1 set val = 1",
    "Table": "main1"
  }
}

# delete unsharded
"delete from main1"
{
  "Original": "delete from main1",
  "Instructions": {
    "Opcode": "DeleteUnsharded",
    "Keyspace": {
      "Name": "main",
      "Sharded": false
    },
    "Query": "delete from main1",
    "Table": "main1"
  }
<<<<<<< HEAD
=======
}

# update by primary keyspace id
"update user set val = 1 where id = 1"
{
  "Original": "update user set val = 1 where id = 1",
  "Instructions": {
    "Opcode": "UpdateEqual",
    "Keyspace": {
      "Name": "user",
      "Sharded": true
    },
    "Query": "update user set val = 1 where id = 1",
    "Vindex": "user_index",
    "Values": 1,
    "Table": "user"
  }
}

# update by primary keyspace id, stray where clause
"update user set val = 1 where  id = id2 and id = 1"
{
  "Original": "update user set val = 1 where  id = id2 and id = 1",
  "Instructions": {
    "Opcode": "UpdateEqual",
    "Keyspace": {
      "Name": "user",
      "Sharded": true
    },
    "Query": "update user set val = 1 where id = id2 and id = 1",
    "Vindex": "user_index",
    "Values": 1,
    "Table": "user"
  }
>>>>>>> 0698355f
}

# update by primary keyspace id, stray where clause with conversion error
"update user set val = 1 where  id = 1.1 and id = 1"
{
<<<<<<< HEAD
  "Original": "update user set val = 1 where id = 1",
  "Instructions": {
    "Opcode": "UpdateEqual",
    "Keyspace": {
      "Name": "user",
      "Sharded": true
    },
    "Query": "update user set val = 1 where id = 1",
    "Vindex": "user_index",
    "Values": 1,
    "Table": "user"
  }
}

# update by primary keyspace id, stray where clause
"update user set val = 1 where  id = id2 and id = 1"
{
  "Original": "update user set val = 1 where  id = id2 and id = 1",
  "Instructions": {
    "Opcode": "UpdateEqual",
    "Keyspace": {
      "Name": "user",
      "Sharded": true
    },
    "Query": "update user set val = 1 where id = id2 and id = 1",
    "Vindex": "user_index",
    "Values": 1,
    "Table": "user"
  }
}

# update by primary keyspace id, stray where clause with conversion error
"update user set val = 1 where  id = 1.1 and id = 1"
{
=======
>>>>>>> 0698355f
  "Original": "update user set val = 1 where  id = 1.1 and id = 1",
  "Instructions": {
    "Opcode": "UpdateEqual",
    "Keyspace": {
      "Name": "user",
      "Sharded": true
    },
    "Query": "update user set val = 1 where id = 1.1 and id = 1",
    "Vindex": "user_index",
    "Values": 1,
    "Table": "user"
  }
}

# delete from by primary keyspace id
"delete from user where id = 1"
{
  "Original": "delete from user where id = 1",
  "Instructions": {
    "Opcode": "DeleteEqual",
    "Keyspace": {
      "Name": "user",
      "Sharded": true
    },
    "Query": "delete from user where id = 1",
    "Vindex": "user_index",
    "Values": 1,
    "Table": "user",
<<<<<<< HEAD
    "Subquery": "select id, name, costly from user where id = 1 for update"
=======
    "Subquery": "select name, costly from user where id = 1 for update"
  }
}

# update by lookup
"update music set val = 1 where id = 1"
{
  "Original": "update music set val = 1 where id = 1",
  "Instructions": {
    "Opcode": "UpdateEqual",
    "Keyspace": {
      "Name": "user",
      "Sharded": true
    },
    "Query": "update music set val = 1 where id = 1",
    "Vindex": "music_user_map",
    "Values": 1,
    "Table": "music"
  }
}

# delete from by lookup
"delete from music where id = 1"
{
  "Original": "delete from music where id = 1",
  "Instructions": {
    "Opcode": "DeleteEqual",
    "Keyspace": {
      "Name": "user",
      "Sharded": true
    },
    "Query": "delete from music where id = 1",
    "Vindex": "music_user_map",
    "Values": 1,
    "Table": "music",
    "Subquery": "select id from music where id = 1 for update"
  }
}

# delete from, no owned vindexes
"delete from music_extra where user_id = 1"
{
  "Original": "delete from music_extra where user_id = 1",
  "Instructions": {
    "Opcode": "DeleteEqual",
    "Keyspace": {
      "Name": "user",
      "Sharded": true
    },
    "Query": "delete from music_extra where user_id = 1",
    "Vindex": "user_index",
    "Values": 1,
    "Table": "music_extra"
  }
}

# insert unsharded
"insert into main1 values(1, 2)"
{
  "Original": "insert into main1 values(1, 2)",
  "Instructions": {
    "Opcode": "InsertUnsharded",
    "Keyspace": {
      "Name": "main",
      "Sharded": false
    },
    "Query": "insert into main1 values (1, 2)",
    "Table": "main1"
  }
}

# insert no column list
"insert into user values(1, 2, 3)"
"no column list"

# insert with mimatched column list
"insert into user(id) values (1, 2)"
"column list doesn't match values"

# insert with one vindex
"insert into user(id) values (1)"
{
  "Original": "insert into user(id) values (1)",
  "Instructions": {
    "Opcode": "InsertSharded",
    "Keyspace": {
      "Name": "user",
      "Sharded": true
    },
    "Query": "insert into user(id, name, costly) values (:_id, :_name, :_costly)",
    "Values": [
      ":__seq",
      null,
      null
    ],
    "Table": "user",
    "Generate": {
      "Opcode": "SelectUnsharded",
      "Keyspace": {
        "Name": "main",
        "Sharded": false
      },
      "Query": "select next value from `seq`",
      "Value": 1
    }
  }
}

# insert with non vindex
"insert into user(nonid) values (2)"
{
  "Original": "insert into user(nonid) values (2)",
  "Instructions": {
    "Opcode": "InsertSharded",
    "Keyspace": {
      "Name": "user",
      "Sharded": true
    },
    "Query": "insert into user(nonid, id, name, costly) values (2, :_id, :_name, :_costly)",
    "Values": [
      ":__seq",
      null,
      null
    ],
    "Table": "user",
    "Generate": {
      "Opcode": "SelectUnsharded",
      "Keyspace": {
        "Name": "main",
        "Sharded": false
      },
      "Query": "select next value from `seq`"
    }
>>>>>>> 0698355f
  }
}

# insert with all vindexes supplied
"insert into user(nonid, name, id) values (2, 'foo', 1)"
{
<<<<<<< HEAD
  "Original": "update music set val = 1 where id = 1",
  "Instructions": {
    "Opcode": "UpdateEqual",
=======
  "Original": "insert into user(nonid, name, id) values (2, 'foo', 1)",
  "Instructions": {
    "Opcode": "InsertSharded",
>>>>>>> 0698355f
    "Keyspace": {
      "Name": "user",
      "Sharded": true
    },
<<<<<<< HEAD
    "Query": "update music set val = 1 where id = 1",
    "Vindex": "music_user_map",
    "Values": 1,
    "Table": "music"
=======
    "Query": "insert into user(nonid, name, id, costly) values (2, :_name, :_id, :_costly)",
    "Values": [
      ":__seq",
      "foo",
      null
    ],
    "Table": "user",
    "Generate": {
      "Opcode": "SelectUnsharded",
      "Keyspace": {
        "Name": "main",
        "Sharded": false
      },
      "Query": "select next value from `seq`",
      "Value": 1
    }
>>>>>>> 0698355f
  }
}

# insert for non-vindex autoinc
"insert into user_extra(nonid) values (2)"
{
<<<<<<< HEAD
  "Original": "delete from music where id = 1",
  "Instructions": {
    "Opcode": "DeleteEqual",
=======
  "Original": "insert into user_extra(nonid) values (2)",
  "Instructions": {
    "Opcode": "InsertSharded",
>>>>>>> 0698355f
    "Keyspace": {
      "Name": "user",
      "Sharded": true
    },
<<<<<<< HEAD
    "Query": "delete from music where id = 1",
    "Vindex": "music_user_map",
    "Values": 1,
    "Table": "music",
    "Subquery": "select id from music where id = 1 for update"
  }
}

# delete from, no owned vindexes
"delete from music_extra where user_id = 1"
{
  "Original": "delete from music_extra where user_id = 1",
  "Instructions": {
    "Opcode": "DeleteEqual",
    "Keyspace": {
      "Name": "user",
      "Sharded": true
    },
    "Query": "delete from music_extra where user_id = 1",
    "Vindex": "user_index",
    "Values": 1,
    "Table": "music_extra"
  }
}

# insert unsharded
"insert into main1 values(1, 2)"
{
  "Original": "insert into main1 values(1, 2)",
  "Instructions": {
    "Opcode": "InsertUnsharded",
    "Keyspace": {
      "Name": "main",
      "Sharded": false
    },
    "Query": "insert into main1 values (1, 2)",
    "Table": "main1"
  }
}

# insert no column list
"insert into user values(1, 2, 3)"
"no column list"

# insert with mimatched column list
"insert into user(id) values (1, 2)"
"column list doesn't match values"

# insert with one vindex
"insert into user(id) values (1)"
{
  "Original": "insert into user(id) values (1)",
  "Instructions": {
    "Opcode": "InsertSharded",
    "Keyspace": {
      "Name": "user",
      "Sharded": true
    },
    "Query": "insert into user(id, name, costly) values (:_id, :_name, :_costly)",
    "Values": [
      1,
      null,
      null
    ],
    "Table": "user"
  }
}

# insert with non vindex
"insert into user(nonid) values (2)"
{
  "Original": "insert into user(nonid) values (2)",
  "Instructions": {
    "Opcode": "InsertSharded",
    "Keyspace": {
      "Name": "user",
      "Sharded": true
    },
    "Query": "insert into user(nonid, id, name, costly) values (2, :_id, :_name, :_costly)",
    "Values": [
      null,
      null,
      null
    ],
    "Table": "user"
  }
}

# insert with all vindexes supplied
"insert into user(nonid, name, id) values (2, 'foo', 1)"
{
  "Original": "insert into user(nonid, name, id) values (2, 'foo', 1)",
  "Instructions": {
    "Opcode": "InsertSharded",
    "Keyspace": {
      "Name": "user",
      "Sharded": true
    },
    "Query": "insert into user(nonid, name, id, costly) values (2, :_name, :_id, :_costly)",
    "Values": [
      1,
      "foo",
      null
    ],
    "Table": "user"
  }
}
=======
    "Query": "insert into user_extra(nonid, user_id, extra_id) values (2, :_user_id, :__seq)",
    "Values": [
      null
    ],
    "Table": "user_extra",
    "Generate": {
      "Opcode": "SelectUnsharded",
      "Keyspace": {
        "Name": "main",
        "Sharded": false
      },
      "Query": "select next value from `seq`"
    }
  }
}

# insert for non-vindex autoinc, invalid value
"insert into user_extra(nonid, extra_id) values (2, 1.1)"
"could not convert val: 1.1, pos: 1: strconv.ParseUint: parsing "1.1": invalid syntax"
>>>>>>> 0698355f

# insert invalid index value
"insert into music_extra(music_id, user_id) values(1, 1.1)"
"could not convert val: 1.1, pos: 1: strconv.ParseUint: parsing "1.1": invalid syntax"

# insert invalid index value
"insert into music_extra(music_id, user_id) values(1, id)"
"could not convert val: id, pos: 1: id is not a value"

# insert invalid table
"insert into noexist(music_id, user_id) values(1, 1.1)"
"table noexist not found"<|MERGE_RESOLUTION|>--- conflicted
+++ resolved
@@ -5,8 +5,6 @@
 # delete table not found
 "delete from nouser"
 "table nouser not found"
-<<<<<<< HEAD
-=======
 
 # explicit keyspace reference
 "update main.m1 set val = 1"
@@ -22,7 +20,6 @@
     "Table": "m1"
   }
 }
->>>>>>> 0698355f
 
 # update unsharded
 "update main1 set val = 1"
@@ -52,8 +49,6 @@
     "Query": "delete from main1",
     "Table": "main1"
   }
-<<<<<<< HEAD
-=======
 }
 
 # update by primary keyspace id
@@ -88,49 +83,11 @@
     "Values": 1,
     "Table": "user"
   }
->>>>>>> 0698355f
 }
 
 # update by primary keyspace id, stray where clause with conversion error
 "update user set val = 1 where  id = 1.1 and id = 1"
 {
-<<<<<<< HEAD
-  "Original": "update user set val = 1 where id = 1",
-  "Instructions": {
-    "Opcode": "UpdateEqual",
-    "Keyspace": {
-      "Name": "user",
-      "Sharded": true
-    },
-    "Query": "update user set val = 1 where id = 1",
-    "Vindex": "user_index",
-    "Values": 1,
-    "Table": "user"
-  }
-}
-
-# update by primary keyspace id, stray where clause
-"update user set val = 1 where  id = id2 and id = 1"
-{
-  "Original": "update user set val = 1 where  id = id2 and id = 1",
-  "Instructions": {
-    "Opcode": "UpdateEqual",
-    "Keyspace": {
-      "Name": "user",
-      "Sharded": true
-    },
-    "Query": "update user set val = 1 where id = id2 and id = 1",
-    "Vindex": "user_index",
-    "Values": 1,
-    "Table": "user"
-  }
-}
-
-# update by primary keyspace id, stray where clause with conversion error
-"update user set val = 1 where  id = 1.1 and id = 1"
-{
-=======
->>>>>>> 0698355f
   "Original": "update user set val = 1 where  id = 1.1 and id = 1",
   "Instructions": {
     "Opcode": "UpdateEqual",
@@ -159,9 +116,6 @@
     "Vindex": "user_index",
     "Values": 1,
     "Table": "user",
-<<<<<<< HEAD
-    "Subquery": "select id, name, costly from user where id = 1 for update"
-=======
     "Subquery": "select name, costly from user where id = 1 for update"
   }
 }
@@ -295,32 +249,19 @@
       },
       "Query": "select next value from `seq`"
     }
->>>>>>> 0698355f
   }
 }
 
 # insert with all vindexes supplied
 "insert into user(nonid, name, id) values (2, 'foo', 1)"
 {
-<<<<<<< HEAD
-  "Original": "update music set val = 1 where id = 1",
-  "Instructions": {
-    "Opcode": "UpdateEqual",
-=======
   "Original": "insert into user(nonid, name, id) values (2, 'foo', 1)",
   "Instructions": {
     "Opcode": "InsertSharded",
->>>>>>> 0698355f
-    "Keyspace": {
-      "Name": "user",
-      "Sharded": true
-    },
-<<<<<<< HEAD
-    "Query": "update music set val = 1 where id = 1",
-    "Vindex": "music_user_map",
-    "Values": 1,
-    "Table": "music"
-=======
+    "Keyspace": {
+      "Name": "user",
+      "Sharded": true
+    },
     "Query": "insert into user(nonid, name, id, costly) values (2, :_name, :_id, :_costly)",
     "Values": [
       ":__seq",
@@ -337,135 +278,19 @@
       "Query": "select next value from `seq`",
       "Value": 1
     }
->>>>>>> 0698355f
   }
 }
 
 # insert for non-vindex autoinc
 "insert into user_extra(nonid) values (2)"
 {
-<<<<<<< HEAD
-  "Original": "delete from music where id = 1",
-  "Instructions": {
-    "Opcode": "DeleteEqual",
-=======
   "Original": "insert into user_extra(nonid) values (2)",
   "Instructions": {
     "Opcode": "InsertSharded",
->>>>>>> 0698355f
-    "Keyspace": {
-      "Name": "user",
-      "Sharded": true
-    },
-<<<<<<< HEAD
-    "Query": "delete from music where id = 1",
-    "Vindex": "music_user_map",
-    "Values": 1,
-    "Table": "music",
-    "Subquery": "select id from music where id = 1 for update"
-  }
-}
-
-# delete from, no owned vindexes
-"delete from music_extra where user_id = 1"
-{
-  "Original": "delete from music_extra where user_id = 1",
-  "Instructions": {
-    "Opcode": "DeleteEqual",
-    "Keyspace": {
-      "Name": "user",
-      "Sharded": true
-    },
-    "Query": "delete from music_extra where user_id = 1",
-    "Vindex": "user_index",
-    "Values": 1,
-    "Table": "music_extra"
-  }
-}
-
-# insert unsharded
-"insert into main1 values(1, 2)"
-{
-  "Original": "insert into main1 values(1, 2)",
-  "Instructions": {
-    "Opcode": "InsertUnsharded",
-    "Keyspace": {
-      "Name": "main",
-      "Sharded": false
-    },
-    "Query": "insert into main1 values (1, 2)",
-    "Table": "main1"
-  }
-}
-
-# insert no column list
-"insert into user values(1, 2, 3)"
-"no column list"
-
-# insert with mimatched column list
-"insert into user(id) values (1, 2)"
-"column list doesn't match values"
-
-# insert with one vindex
-"insert into user(id) values (1)"
-{
-  "Original": "insert into user(id) values (1)",
-  "Instructions": {
-    "Opcode": "InsertSharded",
-    "Keyspace": {
-      "Name": "user",
-      "Sharded": true
-    },
-    "Query": "insert into user(id, name, costly) values (:_id, :_name, :_costly)",
-    "Values": [
-      1,
-      null,
-      null
-    ],
-    "Table": "user"
-  }
-}
-
-# insert with non vindex
-"insert into user(nonid) values (2)"
-{
-  "Original": "insert into user(nonid) values (2)",
-  "Instructions": {
-    "Opcode": "InsertSharded",
-    "Keyspace": {
-      "Name": "user",
-      "Sharded": true
-    },
-    "Query": "insert into user(nonid, id, name, costly) values (2, :_id, :_name, :_costly)",
-    "Values": [
-      null,
-      null,
-      null
-    ],
-    "Table": "user"
-  }
-}
-
-# insert with all vindexes supplied
-"insert into user(nonid, name, id) values (2, 'foo', 1)"
-{
-  "Original": "insert into user(nonid, name, id) values (2, 'foo', 1)",
-  "Instructions": {
-    "Opcode": "InsertSharded",
-    "Keyspace": {
-      "Name": "user",
-      "Sharded": true
-    },
-    "Query": "insert into user(nonid, name, id, costly) values (2, :_name, :_id, :_costly)",
-    "Values": [
-      1,
-      "foo",
-      null
-    ],
-    "Table": "user"
-  }
-}
-=======
+    "Keyspace": {
+      "Name": "user",
+      "Sharded": true
+    },
     "Query": "insert into user_extra(nonid, user_id, extra_id) values (2, :_user_id, :__seq)",
     "Values": [
       null
@@ -485,7 +310,6 @@
 # insert for non-vindex autoinc, invalid value
 "insert into user_extra(nonid, extra_id) values (2, 1.1)"
 "could not convert val: 1.1, pos: 1: strconv.ParseUint: parsing "1.1": invalid syntax"
->>>>>>> 0698355f
 
 # insert invalid index value
 "insert into music_extra(music_id, user_id) values(1, 1.1)"
